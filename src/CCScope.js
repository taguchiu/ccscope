#!/usr/bin/env node

/**
 * CCScope - Interactive Conversation Browser
 * A modular, user-friendly browser for Claude Code conversations
 */

const SessionManager = require('./SessionManager');
const ThemeManager = require('./ThemeManager');
const StateManager = require('./StateManager');
const ViewRenderer = require('./ViewRenderer');
const InputHandler = require('./InputHandler');
const LoadingSpinner = require('./LoadingSpinner');
const config = require('./config');

class CCScopeApplication {
  constructor() {
    this.isInitialized = false;
    this.isRunning = false;
    
    // Initialize core components
    this.sessionManager = new SessionManager();
    this.themeManager = new ThemeManager();
    this.stateManager = new StateManager(this.sessionManager);
    this.viewRenderer = new ViewRenderer(this.sessionManager, this.themeManager, this.stateManager);
    this.inputHandler = new InputHandler(this.stateManager, this.sessionManager, this.viewRenderer, this.themeManager);
    
    // Initialize loading spinner
    this.loadingSpinner = new LoadingSpinner();
    
    // Bind methods
    this.handleExit = this.handleExit.bind(this);
    this.handleError = this.handleError.bind(this);
    
    // Setup error handling
    process.on('uncaughtException', this.handleError);
    process.on('unhandledRejection', this.handleError);
    process.on('SIGINT', this.handleExit);
    process.on('SIGTERM', this.handleExit);
  }

  /**
   * Initialize the application
   */
  async initialize() {
    if (this.isInitialized) return;
    
    try {
<<<<<<< HEAD
      // Performance measurement
      const totalStartTime = Date.now();
      const timings = {};
      
      // Show loading screen immediately
      this.showLoadingScreen();
      
      // Track loading start time
      const loadingStartTime = Date.now();
      timings.loadingScreen = loadingStartTime - totalStartTime;
      
=======
>>>>>>> 0eb37af4
      // Initialize session manager
      const sessionStartTime = Date.now();
      await this.sessionManager.discoverSessions();
      timings.sessionDiscovery = Date.now() - sessionStartTime;
      
      timings.totalLoadingDelay = Date.now() - loadingStartTime;
      
      // Clear loading message
      console.clear();
      
      // Initialize theme
      const themeStartTime = Date.now();
      this.themeManager.setTheme(config.theme || 'default');
      timings.themeInit = Date.now() - themeStartTime;
      
      // Initialize state
      const stateStartTime = Date.now();
      this.stateManager.resetState();
      timings.stateInit = Date.now() - stateStartTime;
      
      // Hide cursor for better UI
      process.stdout.write('\x1b[?25l');
      
      // Calculate total time
      timings.total = Date.now() - totalStartTime;
      
      this.isInitialized = true;
<<<<<<< HEAD
      
    } catch (error) {
      console.clear();
=======
      
      // Stop spinner
      this.loadingSpinner.stop();
      
    } catch (error) {
      this.loadingSpinner.stop();
>>>>>>> 0eb37af4
      console.error('❌ Failed to initialize Claude Code Scope:', error);
      process.exit(1);
    }
  }

  /**
   * Show loading screen
   */
  showLoadingScreen() {
    console.clear();
<<<<<<< HEAD
    console.log('Loading...');
=======
    this.loadingSpinner.start('Loading');
>>>>>>> 0eb37af4
  }

  // Spinner methods removed - using simple static loading message instead

  /**
   * Start the application
   */
  async start() {
    if (this.isRunning) return;
    
    try {
      // Initialize if not already done
      if (!this.isInitialized) {
        // Show loading screen before initialization
        this.showLoadingScreen();
        await this.initialize();
      }
      
      this.isRunning = true;
      
      // Show welcome message
      this.showWelcomeMessage();
      
      // Start main render loop
      this.startRenderLoop();
      
    } catch (error) {
      this.handleError(error);
    }
  }

  /**
   * Show welcome message
   */
  showWelcomeMessage() {
<<<<<<< HEAD
    // Don't show welcome message - go directly to the interface
    // The initial render will be handled by startRenderLoop
=======
    // Clear screen and render immediately without welcome message
    console.clear();
    this.viewRenderer.render();
>>>>>>> 0eb37af4
  }

  /**
   * Start render loop
   */
  startRenderLoop() {
    // Initial render
    this.viewRenderer.render();
    
    // The InputHandler will handle subsequent renders
    // This keeps the application responsive
  }

  /**
   * Handle application errors
   */
  handleError(error) {
    console.error('\\n❌ Application Error:', error);
    
    if (config.debug.enabled) {
      console.error('Stack trace:', error.stack);
    }
    
    // Try to gracefully shutdown
    this.handleExit();
  }

  /**
   * Handle application exit
   */
  handleExit() {
    console.log('\\n');
    console.log(this.themeManager.formatInfo('🔄 Shutting down Claude Code Scope...'));
    
    // Cleanup components
    if (this.inputHandler) {
      this.inputHandler.cleanup();
    }
    
    // Show cursor
    process.stdout.write('\x1b[?25h');
    
    // Reset terminal colors
    process.stdout.write('\x1b[0m');
    
    // Show exit message
    console.log(this.themeManager.formatSuccess('👋 Thanks for using Claude Code Scope!'));
    console.log(this.themeManager.formatMuted('Find more tools at https://github.com/your-repo/ccscope'));
    
    process.exit(0);
  }

  /**
   * Get application statistics
   */
  getStatistics() {
    return {
      session: this.sessionManager.getStatistics(),
      state: this.stateManager.getStateStatistics(),
      runtime: {
        isInitialized: this.isInitialized,
        isRunning: this.isRunning,
        uptime: process.uptime(),
        memoryUsage: process.memoryUsage()
      }
    };
  }

  /**
   * Enable debug mode
   */
  enableDebug() {
    config.debug.enabled = true;
    config.debug.showTimings = true;
    config.debug.showMemoryUsage = true;
    
    console.log(this.themeManager.formatWarning('🐛 Debug mode enabled'));
  }

  /**
   * Hot reload configuration
   */
  reloadConfig() {
    try {
      // Clear require cache
      delete require.cache[require.resolve('./config')];
      
      // Reload config
      const newConfig = require('./config');
      Object.assign(config, newConfig);
      
      console.log(this.themeManager.formatSuccess('🔄 Configuration reloaded'));
      
    } catch (error) {
      console.error(this.themeManager.formatError('❌ Failed to reload configuration:'), error);
    }
  }

  /**
   * Show daily statistics
   */
  async showDailyStatistics() {
    try {
      // Show loading screen
      this.showLoadingScreen();
      
      // Initialize session manager
      await this.sessionManager.discoverSessions();
      
      // Clear loading screen
      console.clear();
      
      // Get daily statistics
      const dailyStatsResult = this.sessionManager.getDailyStatistics();
      
      // Stop spinner and render
      this.loadingSpinner.stop();
      this.viewRenderer.renderDailyStatistics(dailyStatsResult);
      
    } catch (error) {
      this.loadingSpinner.stop();
      console.error(this.themeManager.formatError('❌ Failed to show daily statistics:'), error);
    }
  }

  /**
   * Show project statistics
   */
  async showProjectStatistics() {
    try {
      // Show loading screen
      this.showLoadingScreen();
      
      // Initialize session manager
      await this.sessionManager.discoverSessions();
      
      // Clear loading screen
      console.clear();
      
      // Get project statistics
      const projectStats = this.sessionManager.getProjectStatistics();
      
      // Stop spinner and render
      this.loadingSpinner.stop();
      this.viewRenderer.renderProjectStatistics(projectStats);
      
    } catch (error) {
      this.loadingSpinner.stop();
      console.error(this.themeManager.formatError('❌ Failed to show project statistics:'), error);
    }
  }


  /**
   * Show search results
   * @param {string} query - Search query
   * @param {Object} options - Search options
   */
  async showSearchResults(query, options = {}) {
    try {
      // Show loading screen
      this.showLoadingScreen();
      
      // Initialize session manager
      await this.sessionManager.discoverSessions();
      
      // Clear loading screen
      console.clear();
      
      // Search conversations
      const results = this.sessionManager.searchConversations(query, options);
      
      // Stop spinner
      this.loadingSpinner.stop();
      
      // Store search results in state with command-line flag
      const searchOptions = { ...options, isCommandLineSearch: true };
      this.stateManager.setSearchResults(query, results, searchOptions);
      
      // Enter search results view
      this.stateManager.setView('search_results');
      
      // Initialize if not already done
      if (!this.isInitialized) {
        this.themeManager.setTheme(config.theme || 'default');
        process.stdout.write('\x1b[?25l'); // Hide cursor
        this.isInitialized = true;
      }
      
      // Start interactive mode
      this.isRunning = true;
      this.startRenderLoop();
      
    } catch (error) {
      this.loadingSpinner.stop();
      console.error(this.themeManager.formatError('❌ Failed to show search results:'), error);
    }
  }

}

/**
 * CLI argument parsing
 */
function parseArguments() {
  const args = process.argv.slice(2);
  const options = {
    debug: false,
    theme: 'default',
    language: 'en',
    help: false
  };
  
  for (let i = 0; i < args.length; i++) {
    const arg = args[i];
    
    switch (arg) {
      case '--debug':
      case '-d':
        options.debug = true;
        break;
      case '--theme':
      case '-t':
        options.theme = args[++i] || 'default';
        break;
      case '--language':
      case '-l':
        options.language = args[++i] || 'en';
        break;
      case '--help':
      case '-h':
        options.help = true;
        break;
    }
  }
  
  return options;
}

/**
 * Show help message
 */
function showHelp() {
  console.log(`
🔍 Claude Code Scope - Interactive Conversation Browser

Usage: node interactive-conversation-browser-refactored.js [options]

Options:
  -d, --debug              Enable debug mode
  -t, --theme <theme>      Set theme (default, dark, light, minimal)
  -l, --language <lang>    Set language (en, ja)
  -h, --help              Show this help message

Examples:
  node interactive-conversation-browser-refactored.js
  node interactive-conversation-browser-refactored.js --debug
  node interactive-conversation-browser-refactored.js --theme dark
  node interactive-conversation-browser-refactored.js --language ja

Navigation:
  ↑/↓ or k/j    Navigate up/down
  ←/→ or h/l    Navigate left/right
  Enter         Select/Enter view
  Esc or q      Back/Exit
  h or ?        Help
  /             Search
  f             Filter
  s             Sort

More information: https://github.com/your-repo/ccscope
  `);
}

/**
 * Main entry point
 */
async function main() {
  const options = parseArguments();
  
  if (options.help) {
    showHelp();
    return;
  }
  
  try {
    const app = new CCScopeApplication();
    
    // Apply CLI options
    if (options.debug) {
      app.enableDebug();
    }
    
    if (options.theme !== 'default') {
      app.themeManager.setTheme(options.theme);
    }
    
    if (options.language !== 'en') {
      app.stateManager.setLanguage(options.language);
    }
    
    // Start the application
    await app.start();
    
  } catch (error) {
    console.error('❌ Failed to start Claude Code Scope:', error);
    process.exit(1);
  }
}

// Run the application
if (require.main === module) {
  main().catch(error => {
    console.error('❌ Fatal error:', error);
    process.exit(1);
  });
}

module.exports = CCScopeApplication;<|MERGE_RESOLUTION|>--- conflicted
+++ resolved
@@ -10,7 +10,6 @@
 const StateManager = require('./StateManager');
 const ViewRenderer = require('./ViewRenderer');
 const InputHandler = require('./InputHandler');
-const LoadingSpinner = require('./LoadingSpinner');
 const config = require('./config');
 
 class CCScopeApplication {
@@ -25,9 +24,6 @@
     this.viewRenderer = new ViewRenderer(this.sessionManager, this.themeManager, this.stateManager);
     this.inputHandler = new InputHandler(this.stateManager, this.sessionManager, this.viewRenderer, this.themeManager);
     
-    // Initialize loading spinner
-    this.loadingSpinner = new LoadingSpinner();
-    
     // Bind methods
     this.handleExit = this.handleExit.bind(this);
     this.handleError = this.handleError.bind(this);
@@ -46,7 +42,6 @@
     if (this.isInitialized) return;
     
     try {
-<<<<<<< HEAD
       // Performance measurement
       const totalStartTime = Date.now();
       const timings = {};
@@ -58,8 +53,6 @@
       const loadingStartTime = Date.now();
       timings.loadingScreen = loadingStartTime - totalStartTime;
       
-=======
->>>>>>> 0eb37af4
       // Initialize session manager
       const sessionStartTime = Date.now();
       await this.sessionManager.discoverSessions();
@@ -87,18 +80,9 @@
       timings.total = Date.now() - totalStartTime;
       
       this.isInitialized = true;
-<<<<<<< HEAD
       
     } catch (error) {
       console.clear();
-=======
-      
-      // Stop spinner
-      this.loadingSpinner.stop();
-      
-    } catch (error) {
-      this.loadingSpinner.stop();
->>>>>>> 0eb37af4
       console.error('❌ Failed to initialize Claude Code Scope:', error);
       process.exit(1);
     }
@@ -109,11 +93,7 @@
    */
   showLoadingScreen() {
     console.clear();
-<<<<<<< HEAD
     console.log('Loading...');
-=======
-    this.loadingSpinner.start('Loading');
->>>>>>> 0eb37af4
   }
 
   // Spinner methods removed - using simple static loading message instead
@@ -149,14 +129,8 @@
    * Show welcome message
    */
   showWelcomeMessage() {
-<<<<<<< HEAD
     // Don't show welcome message - go directly to the interface
     // The initial render will be handled by startRenderLoop
-=======
-    // Clear screen and render immediately without welcome message
-    console.clear();
-    this.viewRenderer.render();
->>>>>>> 0eb37af4
   }
 
   /**
@@ -272,12 +246,10 @@
       // Get daily statistics
       const dailyStatsResult = this.sessionManager.getDailyStatistics();
       
-      // Stop spinner and render
-      this.loadingSpinner.stop();
+      // Render
       this.viewRenderer.renderDailyStatistics(dailyStatsResult);
       
     } catch (error) {
-      this.loadingSpinner.stop();
       console.error(this.themeManager.formatError('❌ Failed to show daily statistics:'), error);
     }
   }
@@ -299,12 +271,10 @@
       // Get project statistics
       const projectStats = this.sessionManager.getProjectStatistics();
       
-      // Stop spinner and render
-      this.loadingSpinner.stop();
+      // Render
       this.viewRenderer.renderProjectStatistics(projectStats);
       
     } catch (error) {
-      this.loadingSpinner.stop();
       console.error(this.themeManager.formatError('❌ Failed to show project statistics:'), error);
     }
   }
@@ -328,9 +298,6 @@
       
       // Search conversations
       const results = this.sessionManager.searchConversations(query, options);
-      
-      // Stop spinner
-      this.loadingSpinner.stop();
       
       // Store search results in state with command-line flag
       const searchOptions = { ...options, isCommandLineSearch: true };
@@ -351,7 +318,6 @@
       this.startRenderLoop();
       
     } catch (error) {
-      this.loadingSpinner.stop();
       console.error(this.themeManager.formatError('❌ Failed to show search results:'), error);
     }
   }
